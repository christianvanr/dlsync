<?xml version="1.0" encoding="UTF-8"?>
<project xmlns="http://maven.apache.org/POM/4.0.0"
         xmlns:xsi="http://www.w3.org/2001/XMLSchema-instance"
         xsi:schemaLocation="http://maven.apache.org/POM/4.0.0 http://maven.apache.org/xsd/maven-4.0.0.xsd">
    <modelVersion>4.0.0</modelVersion>

    <groupId>com.snowflake</groupId>
    <artifactId>dlsync</artifactId>
    <version>2.0-SNAPSHOT</version>

    <properties>
<<<<<<< HEAD
        <maven.compiler.source>17</maven.compiler.source>
        <maven.compiler.target>17</maven.compiler.target>
=======
>>>>>>> 2c09df7d
    </properties>
    <dependencies>
        <dependency>
            <groupId>org.apache.commons</groupId>
            <artifactId>commons-text</artifactId>
            <version>1.14.0</version>
        </dependency>
        <!-- https://mvnrepository.com/artifact/net.snowflake/snowflake-jdbc -->
        <dependency>
            <groupId>net.snowflake</groupId>
            <artifactId>snowflake-jdbc</artifactId>
            <version>3.25.1</version>
        </dependency>
        <dependency>
            <groupId>ch.qos.logback</groupId>
            <artifactId>logback-core</artifactId>
            <version>1.5.12</version>
        </dependency>

        <dependency>
            <groupId>ch.qos.logback</groupId>
            <artifactId>logback-classic</artifactId>
            <version>1.5.12</version>
        </dependency>
        <dependency>
            <groupId>org.slf4j</groupId>
            <artifactId>slf4j-api</artifactId>
            <version>2.0.4</version>
        </dependency>
        <dependency>
            <groupId>com.fasterxml.jackson.dataformat</groupId>
            <artifactId>jackson-dataformat-yaml</artifactId>
            <version>2.18.2</version>
        </dependency>

        <dependency>
            <groupId>org.projectlombok</groupId>
            <artifactId>lombok</artifactId>
<<<<<<< HEAD
            <version>1.18.38</version>
            <scope>provided</scope>
=======
            <version>1.18.24</version>
            <scope>compile</scope>
>>>>>>> 2c09df7d
        </dependency>
        <dependency>
            <groupId>commons-cli</groupId>
            <artifactId>commons-cli</artifactId>
            <version>1.9.0</version>
        </dependency>
        <dependency>
            <groupId>org.antlr</groupId>
            <artifactId>antlr4-runtime</artifactId>
            <version>4.13.2</version>
        </dependency>

        <dependency>
            <groupId>org.junit.jupiter</groupId>
            <artifactId>junit-jupiter-api</artifactId>
            <version>5.8.1</version>
            <scope>test</scope>
        </dependency>
        <dependency>
            <groupId>org.junit.jupiter</groupId>
            <artifactId>junit-jupiter-engine</artifactId>
            <version>5.8.1</version>
            <scope>test</scope>
        </dependency>


    </dependencies>
    <build>
        <plugins>
            <plugin>
                <groupId>org.apache.maven.plugins</groupId>
                <artifactId>maven-compiler-plugin</artifactId>
                <version>3.11.0</version> <!-- Use the latest stable -->
                <configuration>
                    <release>11</release>
                </configuration>
            </plugin>

            <plugin>
                <groupId>org.apache.maven.plugins</groupId>
                <artifactId>maven-surefire-plugin</artifactId>
                <version>2.22.2</version>
            </plugin>
            <plugin>
                <groupId>org.apache.maven.plugins</groupId>
                <artifactId>maven-assembly-plugin</artifactId>
                <executions>
                    <execution>
                        <phase>package</phase>
                        <goals>
                            <goal>single</goal>
                        </goals>
                        <configuration>
                            <archive>
                                <manifest>
                                    <mainClass>
                                        com.snowflake.dlsync.Main
                                    </mainClass>
                                </manifest>
                            </archive>
                            <descriptorRefs>
                                <descriptorRef>jar-with-dependencies</descriptorRef>
                            </descriptorRefs>
                        </configuration>
                    </execution>
                </executions>
            </plugin>
        </plugins>
    </build>

</project><|MERGE_RESOLUTION|>--- conflicted
+++ resolved
@@ -9,11 +9,8 @@
     <version>2.0-SNAPSHOT</version>
 
     <properties>
-<<<<<<< HEAD
         <maven.compiler.source>17</maven.compiler.source>
         <maven.compiler.target>17</maven.compiler.target>
-=======
->>>>>>> 2c09df7d
     </properties>
     <dependencies>
         <dependency>
@@ -52,13 +49,8 @@
         <dependency>
             <groupId>org.projectlombok</groupId>
             <artifactId>lombok</artifactId>
-<<<<<<< HEAD
             <version>1.18.38</version>
             <scope>provided</scope>
-=======
-            <version>1.18.24</version>
-            <scope>compile</scope>
->>>>>>> 2c09df7d
         </dependency>
         <dependency>
             <groupId>commons-cli</groupId>
